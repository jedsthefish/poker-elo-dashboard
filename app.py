--- conflicted
+++ resolved
@@ -43,7 +43,6 @@
         dbc.Col(html.Img(src=config.GITHUB_LOGO_PATH), width="auto"),
         dbc.Col(dbc.Button(children=["View on GitHub"], href=config.GITHUB_URL, color="primary", outline=True))
     ])
-<<<<<<< HEAD
 
     return html.Div([
         dbc.Row(align="center", children=[
@@ -62,26 +61,6 @@
     return html.H4(children=text, style=center_style)
 
 
-=======
-
-    return html.Div([
-        dbc.Row(align="center", children=[
-            dbc.Col(logo, width=2),
-            dbc.Col(children=[
-                html.H1(children=config.TITLE, className="text-primary", style=center_style),
-                html.H4(children=config.SUBTITLE, className="text-secondary", style=center_style),
-            ]),
-            dbc.Col(github_link, width="auto")
-        ]),
-        html.Hr(),
-    ])
-
-
-def section_header(text: str):
-    return html.H4(children=text, style=center_style)
-
-
->>>>>>> 35110703
 def current_elo_tab():
     return html.Div(children=[
         dbc.Row(children=[
@@ -225,7 +204,6 @@
     ])
 
 
-<<<<<<< HEAD
 def win_probability_tab():
     return html.Div(children=[
         dbc.Row(children=[
@@ -245,9 +223,6 @@
         ]),
     ])
 
-
-=======
->>>>>>> 35110703
 @app.callback(
     Output(component_id="tab-content", component_property="children"),
     Input(component_id="tab-name", component_property="value")
@@ -257,11 +232,8 @@
         return current_elo_tab()
     elif tab_name == "tab-2":
         return scenario_generator_tab()
-<<<<<<< HEAD
     elif tab_name == "tab-3":
         return win_probability_tab()
-=======
->>>>>>> 35110703
 
 
 app.layout = dbc.Container(children=[
@@ -277,10 +249,7 @@
     dcc.Tabs(id="tab-name", value="tab-1", children=[
         dcc.Tab(label="Current Elo Ratings", value="tab-1"),
         dcc.Tab(label='"What-If" Scenario Generator', value="tab-2"),
-<<<<<<< HEAD
         dcc.Tab(label="Win Probabilities", value="tab-3"),
-=======
->>>>>>> 35110703
     ]),
 
     html.Br(),
